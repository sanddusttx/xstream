--- conflicted
+++ resolved
@@ -32,13 +32,8 @@
             {Integer.TYPE, Integer.class}, {Long.TYPE, Long.class}, {Float.TYPE, Float.class}, //
             {Double.TYPE, Double.class}, {Boolean.TYPE, Boolean.class}, {Void.TYPE, Void.class}};
         final Character[] representingChars = {
-<<<<<<< HEAD
-            Character.valueOf('B'), Character.valueOf('C'), Character.valueOf('S'), Character.valueOf('I'), Character.valueOf('J'),
-            Character.valueOf('F'), Character.valueOf('D'), Character.valueOf('Z'), null};
-=======
             Character.valueOf('B'), Character.valueOf('C'), Character.valueOf('S'), Character.valueOf('I'), //
             Character.valueOf('J'), Character.valueOf('F'), Character.valueOf('D'), Character.valueOf('Z'), null};
->>>>>>> b678bd75
         for (int i = 0; i < boxing.length; i++) {
             final Class<?> primitiveType = boxing[i][0];
             final Class<?> boxedType = boxing[i][1];
