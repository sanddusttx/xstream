--- conflicted
+++ resolved
@@ -63,14 +63,6 @@
 
     @Override
     public Object newInstance(final Class<?> type) {
-<<<<<<< HEAD
-        ObjectAccessException oaex = null;
-        try {
-            for (final Constructor<?> constructor : type.getDeclaredConstructors()) {
-                if (constructor.getParameterTypes().length == 0) {
-                    if (!constructor.canAccess(null)) {
-                        constructor.setAccessible(true);
-=======
         ErrorWritingException ex = null;
         if (type == void.class || type == Void.class) {
             ex = new ConversionException("Security alert: Marshalling rejected");
@@ -82,7 +74,6 @@
                             constructor.setAccessible(true);
                         }
                         return constructor.newInstance(new Object[0]);
->>>>>>> e6b1e498
                     }
                 }
                 if (Serializable.class.isAssignableFrom(type)) {
